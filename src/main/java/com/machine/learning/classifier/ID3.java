--- conflicted
+++ resolved
@@ -158,11 +158,7 @@
     private int validationError(DecisionTree dt) {
 	int errors = 0;
 	for (DataPoint point : validationData) {
-<<<<<<< HEAD
-	    if (classify(point.getData().get(), dt) == point.getClassLabel().get()) {
-=======
 	    if (classify(point.getData().get(), dt).equals(point.getClassLabel().get())) {
->>>>>>> c87cc89f
 		errors++;
 	    }
 	}
