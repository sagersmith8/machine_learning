--- conflicted
+++ resolved
@@ -3,11 +3,8 @@
 import com.github.rschmitt.dynamicobject.DynamicObject;
 import com.machine.learning.classifier.Classifier;
 import com.machine.learning.classifier.ClassifierDefault;
-<<<<<<< HEAD
 import com.machine.learning.classifier.KNearestNeighbors;
-=======
 import com.machine.learning.classifier.NaiveBayes;
->>>>>>> 1cfd5ee0
 import com.machine.learning.experimenter.MadScientist;
 
 import com.machine.learning.model.DataModel;
@@ -45,11 +42,10 @@
         List<Classifier> classifiers = new ArrayList<>();
         Map<String, Classifier> classifierRegistry = new HashMap<>();
         classifierRegistry.put("default", new ClassifierDefault());
-<<<<<<< HEAD
-	classifierRegistry.put("kNN5", new KNearestNeighbors(5));
-=======
+	for (int i = 1; i <= 15; i+=2) { 
+	    classifierRegistry.put("kNN"+i, new KNearestNeighbors(i));
+	}
         classifierRegistry.put("naive-bayes", new NaiveBayes());
->>>>>>> 1cfd5ee0
 
         if ((optionSet.valueOf("classifiers")).equals("")) {
             classifiers.addAll(classifierRegistry.values());
